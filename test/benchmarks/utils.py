import os
import tarfile
import tempfile

import pandas as pd

from haystack import Label, Document, Answer, Pipeline
from haystack.document_stores import eval_data_from_json
from haystack.nodes import BaseReader, BaseRetriever
from haystack.utils import launch_es, launch_opensearch, launch_weaviate
from haystack.modeling.data_handler.processor import http_get

import logging
from typing import Dict, Union, Tuple
from pathlib import Path

logger = logging.getLogger(__name__)


def prepare_environment(pipeline_config: Dict, benchmark_config: Dict):
    """
    Prepare the environment for running a benchmark.
    """
    # Download data if specified in benchmark config
    if "data_url" in benchmark_config:
        download_from_url(url=benchmark_config["data_url"], target_dir="data/")
    n_docs = 0
    if "documents_directory" in benchmark_config:
        documents_dir = Path(benchmark_config["documents_directory"])
        n_docs = len(
            [
                file_path
                for file_path in documents_dir.iterdir()
                if file_path.is_file() and not file_path.name.startswith(".")
            ]
        )

    # Launch DocumentStore Docker container if needed
    for comp in pipeline_config["components"]:
        if comp["type"].endswith("DocumentStore"):
            launch_document_store(comp["type"], n_docs=n_docs)
            break


def launch_document_store(document_store: str, n_docs: int = 0):
    """
    Launch a DocumentStore Docker container.
    """
    java_opts = None if n_docs < 500000 else "-Xms4096m -Xmx4096m"
    if document_store == "ElasticsearchDocumentStore":
        launch_es(sleep=30, delete_existing=True, java_opts=java_opts)
    elif document_store == "OpenSearchDocumentStore":
        launch_opensearch(sleep=30, delete_existing=True, java_opts=java_opts)
    elif document_store == "WeaviateDocumentStore":
        launch_weaviate(sleep=30, delete_existing=True)


def file_previously_downloaded(url_path: Path, target_dir: Union[str, Path]) -> bool:
    name_of_file_to_download = os.path.split(url_path)[-1]

    if ".tar" in name_of_file_to_download:
        extracted_dir = name_of_file_to_download.split(".tar")[0]
        return os.path.exists(f"{target_dir}/{extracted_dir}")

    else:
        return os.path.exists(f"{target_dir}/{name_of_file_to_download}")


def download_from_url(url: str, target_dir: Union[str, Path]) -> None:
    """
    Download from a URL to a local file.

    :param url: URL
    :param target_dir: Local directory where the URL content will be saved.
    """
    url_path = Path(url)

    if file_previously_downloaded(url_path, target_dir):
        logger.info(f"Skipping download of {url}, as a previous copy exists")
        return

    if not os.path.exists(target_dir):
        os.makedirs(target_dir)

    logger.info("Downloading %s to %s", url_path.name, target_dir)
    with tempfile.NamedTemporaryFile() as temp_file:
        http_get(url=url, temp_file=temp_file)
        temp_file.flush()
        temp_file.seek(0)
        if tarfile.is_tarfile(temp_file.name):
<<<<<<< HEAD
            logger.info("Extracting files.")
=======
>>>>>>> 795b7dad
            with tarfile.open(temp_file.name) as tar:
                tar.extractall(target_dir)
        else:
            with open(Path(target_dir) / url_path.name, "wb") as file:
                file.write(temp_file.read())


def load_eval_data(eval_set_file: Path):
    """
    Load evaluation data from a file.
    :param eval_set_file: Path to the evaluation data file.
    """
    if not os.path.exists(eval_set_file):
        raise FileNotFoundError(f"The file {eval_set_file} does not exist.")
    elif os.path.isdir(eval_set_file):
        raise IsADirectoryError(f"The path {eval_set_file} is a directory, not a file.")

    if eval_set_file.suffix == ".json":
        _, labels = eval_data_from_json(str(eval_set_file))
        queries = [label.query for label in labels]
    elif eval_set_file.suffix == ".csv":
        eval_data = pd.read_csv(eval_set_file)

        labels = []
        queries = []
        for idx, row in eval_data.iterrows():
            query = row["question"]
            context = row["context"]
            answer = Answer(answer=row["text"]) if "text" in row else None
            label = Label(
                query=query,
                document=Document(context),
                answer=answer,
                is_correct_answer=True,
                is_correct_document=True,
                origin="gold-label",
            )
            labels.append(label)
            queries.append(query)
    else:
        raise ValueError(
            f"Unsupported file format: {eval_set_file.suffix}. Provide a SQuAD-style .json or a .csv file containing "
            f"the columns 'question' and 'context' for Retriever evaluations and additionally 'text' (containing the "
            f"answer string) for Reader evaluations."
        )

    return labels, queries


def get_reader_config(pipeline: Pipeline) -> Tuple[str, str, Union[int, str]]:
    """
    Get the configuration of the Reader component of a pipeline.
    :param pipeline: Pipeline
    :return: Tuple of Reader type, model name or path, and top_k
    """
    readers = pipeline.get_nodes_by_class(BaseReader)
    if not readers:
        message = "No component of type BaseReader found"
        return message, message, message

    reader = readers[0]
    reader_type = reader.__class__.__name__
    reader_model = reader.model_name_or_path
    reader_top_k = reader.top_k

    return reader_type, reader_model, reader_top_k


def get_retriever_config(pipeline: Pipeline) -> Tuple[str, Union[int, str]]:
    """
    Get the configuration of the Retriever component of a pipeline.
    :param pipeline: Pipeline
    :return: Tuple of Retriever type and top_k
    """
    retrievers = pipeline.get_nodes_by_class(BaseRetriever)
    if not retrievers:
        message = "No component of type Retriever found"
        return message, message

    retriever = retrievers[0]
    retriever_type = retriever.__class__.__name__
    retriever_top_k = retriever.top_k

    return retriever_type, retriever_top_k


def contains_reader(pipeline: Pipeline) -> bool:
    """
    Check if a pipeline contains a Reader component.
    :param pipeline: Pipeline
    """
    components = [comp for comp in pipeline.components.values()]
    return any(isinstance(comp, BaseReader) for comp in components)


def contains_retriever(pipeline: Pipeline) -> bool:
    """
    Check if a pipeline contains a Retriever component.
    """
    components = [comp for comp in pipeline.components.values()]
    return any(isinstance(comp, BaseRetriever) for comp in components)<|MERGE_RESOLUTION|>--- conflicted
+++ resolved
@@ -88,10 +88,6 @@
         temp_file.flush()
         temp_file.seek(0)
         if tarfile.is_tarfile(temp_file.name):
-<<<<<<< HEAD
-            logger.info("Extracting files.")
-=======
->>>>>>> 795b7dad
             with tarfile.open(temp_file.name) as tar:
                 tar.extractall(target_dir)
         else:
