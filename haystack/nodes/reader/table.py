from typing import List, Optional, Tuple, Dict, Union

try:
    from typing import Literal
except ImportError:
    from typing_extensions import Literal  # type: ignore

import logging
from statistics import mean
import torch
import numpy as np
import pandas as pd
from quantulum3 import parser
from transformers import (
    TapasTokenizer,
    TapasForQuestionAnswering,
    AutoTokenizer,
    AutoModelForSequenceClassification,
    BatchEncoding,
    TapasModel,
    TapasConfig,
    TableQuestionAnsweringPipeline,
)
from transformers.models.tapas.modeling_tapas import TapasPreTrainedModel

from haystack.errors import HaystackError
from haystack.schema import Document, Answer, Span
from haystack.nodes.reader.base import BaseReader
from haystack.modeling.utils import initialize_device_settings

logger = logging.getLogger(__name__)


class TableReader(BaseReader):
    """
    Transformer-based model for extractive Question Answering on Tables with TaPas
    using the HuggingFace's transformers framework (https://github.com/huggingface/transformers).
    With this reader, you can directly get predictions via predict()

    Example:
    ```python
    from haystack import Document
    from haystack.nodes import TableReader
    import pandas as pd

    table_reader = TableReader(model_name_or_path="google/tapas-base-finetuned-wtq")
    data = {
        "actors": ["brad pitt", "leonardo di caprio", "george clooney"],
        "age": ["57", "46", "60"],
        "number of movies": ["87", "53", "69"],
        "date of birth": ["7 february 1967", "10 june 1996", "28 november 1967"],
    }
    table = pd.DataFrame(data)
    document = Document(content=table, content_type="table")
    query = "When was DiCaprio born?"
    prediction = table_reader.predict(query=query, documents=[document])
    answer = prediction["answers"][0].answer  # "10 june 1996"
    ```
    """

    def __init__(
        self,
        model_name_or_path: str = "google/tapas-base-finetuned-wtq",
        model_version: Optional[str] = None,
        tokenizer: Optional[str] = None,
        use_gpu: bool = True,
        top_k: int = 10,
        top_k_per_candidate: int = 3,
        return_no_answer: bool = False,
        max_seq_len: int = 512,
        batch_size: int = 1,
        use_auth_token: Optional[Union[str, bool]] = None,
        devices: Optional[List[Union[str, torch.device]]] = None,
    ):
        """
        Load a TableQA model from Transformers.
        Available models include:
        - ``'google/tapas-base-finetuned-wtq`'``
        - ``'google/tapas-base-finetuned-wikisql-supervised``'
        - ``'deepset/tapas-large-nq-hn-reader'``
        - ``'deepset/tapas-large-nq-reader'``
        See https://huggingface.co/models?pipeline_tag=table-question-answering
        for full list of available TableQA models.

        The nq-reader models are able to provide confidence scores, but cannot handle questions that need aggregation
        over multiple cells. The returned answers are sorted first by a general table score and then by answer span
        scores.
        All the other models can handle aggregation questions, but don't provide reasonable confidence scores.

        :param model_name_or_path: Directory of a saved model or the name of a public model e.g.
        See https://huggingface.co/models?pipeline_tag=table-question-answering for full list of available models.
        :param model_version: The version of model to use from the HuggingFace model hub. Can be tag name, branch name,
                              or commit hash.
        :param tokenizer: Name of the tokenizer (usually the same as model)
        :param use_gpu: Whether to use GPU or CPU. Falls back on CPU if no GPU is available.
        :param top_k: The maximum number of answers to return.
        :param top_k_per_candidate: How many answers to extract for each candidate table that is coming from
                                    the retriever.
        :param return_no_answer: Whether to include no_answer predictions in the results.
                                 (Only applicable with nq-reader models.)
        :param max_seq_len: Max sequence length of one input table for the model. If the number of tokens of
                            query + table exceed max_seq_len, the table will be truncated by removing rows until the
                            input size fits the model.
        :param use_auth_token:  The API token used to download private models from Huggingface.
                                If this parameter is set to `True`, then the token generated when running
                                `transformers-cli login` (stored in ~/.huggingface) will be used.
                                Additional information can be found here
                                https://huggingface.co/transformers/main_classes/model.html#transformers.PreTrainedModel.from_pretrained
        :param devices: List of torch devices (e.g. cuda, cpu, mps) to limit inference to specific devices.
                        A list containing torch device objects and/or strings is supported (For example
                        [torch.device('cuda:0'), "mps", "cuda:1"]). When specifying `use_gpu=False` the devices
                        parameter is not used and a single cpu device is used for inference.
        """
        super().__init__()

        self.devices, _ = initialize_device_settings(devices=devices, use_cuda=use_gpu, multi_gpu=False)
        if len(self.devices) > 1:
            logger.warning(
                "Multiple devices are not supported in %s inference, using the first device %s.",
                self.__class__.__name__,
                self.devices[0],
            )

        config = TapasConfig.from_pretrained(model_name_or_path, use_auth_token=use_auth_token)
        self.table_encoder: Union[_TapasEncoder, _TapasScoredEncoder]
        if config.architectures[0] == "TapasForQuestionAnswering":
            self.table_encoder = _TapasEncoder(
                device=self.devices[0],
                model_name_or_path=model_name_or_path,
                model_version=model_version,
                tokenizer=tokenizer,
                return_no_answer=return_no_answer,
                max_seq_len=max_seq_len,
                batch_size=batch_size,
                use_auth_token=use_auth_token,
            )
        elif config.architectures[0] == "TapasForScoredQA":
            self.table_encoder = _TapasScoredEncoder(
                device=self.devices[0],
                model_name_or_path=model_name_or_path,
                model_version=model_version,
                tokenizer=tokenizer,
                top_k_per_candidate=top_k_per_candidate,
                return_no_answer=return_no_answer,
                max_seq_len=max_seq_len,
                use_auth_token=use_auth_token,
            )
        else:
            logger.error(
                "Unrecognized model architecture %s. Only the architectures TapasForQuestionAnswering and TapasForScoredQA are supported",
                config.architectures[0],
            )
        self.table_encoder.model.to(str(self.devices[0]))

        self.top_k = top_k
        self.top_k_per_candidate = top_k_per_candidate
        self.max_seq_len = max_seq_len
        self.return_no_answer = return_no_answer

    def predict(self, query: str, documents: List[Document], top_k: Optional[int] = None) -> Dict:
        """
        Use loaded TableQA model to find answers for a query in the supplied list of Documents
        of content_type ``'table'``.

        Returns dictionary containing query and list of Answer objects sorted by (desc.) score.
        WARNING: The answer scores are not reliable, as they are always extremely high, even if
                 a question cannot be answered by a given table.

        :param query: Query string
        :param documents: List of Document in which to search for the answer. Documents should be
                          of content_type ``'table'``.
        :param top_k: The maximum number of answers to return
        :return: Dict containing query and answers
        """
        if top_k is None:
            top_k = self.top_k
        return self.table_encoder.predict(query=query, documents=documents, top_k=top_k)

    def predict_batch(
        self,
        queries: List[str],
        documents: Union[List[Document], List[List[Document]]],
        top_k: Optional[int] = None,
        batch_size: Optional[int] = None,
    ):
        """
        Use loaded TableQA model to find answers for the supplied queries in the supplied Documents
        of content_type ``'table'``.

        Returns dictionary containing query and list of Answer objects sorted by (descending) score.
        WARNING: The answer scores are not reliable, as they are always extremely high, even if
        a question cannot be answered by a given table.

        - If you provide a list containing a single query...
            - ... and a single list of Documents, the query will be applied to each Document individually.
            - ... and a list of lists of Documents, the query will be applied to each list of Documents and the Answers
              will be aggregated per Document list.

        - If you provide a list of multiple queries...
            - ... and a single list of Documents, each query will be applied to each Document individually.
            - ... and a list of lists of Documents, each query will be applied to its corresponding list of Documents
              and the Answers will be aggregated per query-Document pair.

        :param queries: Single query string or list of queries.
        :param documents: Single list of Documents or list of lists of Documents in which to search for the answers.
                          Documents should be of content_type ``'table'``.
        :param top_k: The maximum number of answers to return per query.
        :param batch_size: Not applicable.
        """
        if top_k is None:
            top_k = self.top_k

        single_doc_list = bool(len(documents) > 0 and isinstance(documents[0], Document))

        inputs = _flatten_inputs(queries, documents)
        results: Dict = self.table_encoder.predict_batch(
            queries=inputs["queries"], documents=inputs["docs"], top_k=top_k
        )

        # Group answers by question in case of multiple queries and single doc list
        if single_doc_list and len(queries) > 1:
            num_docs_per_query = int(len(results["answers"]) / len(queries))
            answers = []
            for i in range(0, len(results["answers"]), num_docs_per_query):
                answer_group = results["answers"][i : i + num_docs_per_query]
                answers.append(answer_group)
            results["answers"] = answers

        return results


<<<<<<< HEAD
class _TableQuestionAnsweringPipeline(TableQuestionAnsweringPipeline):
    def _calculate_answer_score(
        self,
        logits: torch.Tensor,
        inputs: Dict,
        answer_coordinates: List[List[Tuple[int, int]]],
        temperature: Optional[float] = None,
    ) -> List[np.float64]:
        if temperature is not None:
            token_probabilities = torch.sigmoid(logits * temperature) * inputs["attention_mask"]
        else:
            token_probabilities = torch.sigmoid(logits) * inputs["attention_mask"]

=======
class _TapasEncoder:
    def __init__(
        self,
        device: torch.device,
        model_name_or_path: str = "google/tapas-base-finetuned-wtq",
        model_version: Optional[str] = None,
        tokenizer: Optional[str] = None,
        max_seq_len: int = 256,
        use_auth_token: Optional[Union[str, bool]] = None,
    ):
        self.model = TapasForQuestionAnswering.from_pretrained(
            model_name_or_path, revision=model_version, use_auth_token=use_auth_token
        )
        if tokenizer is None:
            self.tokenizer = TapasTokenizer.from_pretrained(model_name_or_path, use_auth_token=use_auth_token)
        else:
            self.tokenizer = TapasTokenizer.from_pretrained(tokenizer, use_auth_token=use_auth_token)
        self.max_seq_len = max_seq_len
        self.device = device

    def _predict_tapas(self, inputs: BatchEncoding, document: Document) -> Answer:
        orig_table: pd.DataFrame = document.content
        string_table = orig_table.astype(str)

        # Forward query and table through model and convert logits to predictions
        self.model.eval()
        with torch.inference_mode():
            outputs = self.model(**inputs)

        inputs.to("cpu")
        outputs_logits = outputs.logits.cpu()

        if self.model.config.num_aggregation_labels > 0:
            aggregation_logits = outputs.logits_aggregation.cpu()
            predicted_answer_coordinates, predicted_aggregation_indices = self.tokenizer.convert_logits_to_predictions(
                inputs, outputs_logits, logits_agg=aggregation_logits, cell_classification_threshold=0.5
            )
        else:
            predicted_answer_coordinates = self.tokenizer.convert_logits_to_predictions(
                inputs, outputs_logits, logits_agg=None, cell_classification_threshold=0.5
            )

        # Get cell values
        current_answer_coordinates = predicted_answer_coordinates[0]
        current_answer_cells = []
        for coordinate in current_answer_coordinates:
            current_answer_cells.append(string_table.iat[coordinate])

        # Get aggregation operator
        if self.model.config.aggregation_labels is not None:
            current_aggregation_operator = self.model.config.aggregation_labels[predicted_aggregation_indices[0]]
        else:
            current_aggregation_operator = "NONE"

        # Calculate answer score
        current_score = self._calculate_answer_score(outputs_logits, inputs, current_answer_coordinates)

        if current_aggregation_operator == "NONE":
            answer_str = ", ".join(current_answer_cells)
        else:
            answer_str = self._aggregate_answers(current_aggregation_operator, current_answer_cells)

        answer_offsets = _calculate_answer_offsets(current_answer_coordinates, string_table)

        answer = Answer(
            answer=answer_str,
            type="extractive",
            score=current_score,
            context=string_table,
            offsets_in_document=answer_offsets,
            offsets_in_context=answer_offsets,
            document_ids=[document.id],
            meta={"aggregation_operator": current_aggregation_operator, "answer_cells": current_answer_cells},
        )
        return answer

    def _calculate_answer_score(
        self, logits: torch.Tensor, inputs: BatchEncoding, answer_coordinates: List[Tuple[int, int]]
    ) -> float:
        # Calculate answer score
        # Values over 88.72284 will overflow when passed through exponential, so logits are truncated.
        truncated_logits = logits.clone()
        truncated_logits[truncated_logits < -88.7] = -88.7
        token_probabilities = 1 / (1 + np.exp(-truncated_logits)) * inputs.attention_mask
>>>>>>> c3a38a59
        token_types = [
            "segment_ids",
            "column_ids",
            "row_ids",
            "prev_labels",
            "column_ranks",
            "inv_column_ranks",
            "numeric_relations",
        ]
        segment_ids = inputs["token_type_ids"][:, :, token_types.index("segment_ids")]
        row_ids = inputs["token_type_ids"][:, :, token_types.index("row_ids")]
        column_ids = inputs["token_type_ids"][:, :, token_types.index("column_ids")]

        answer_scores = []
        num_batch = logits.shape[0]
        assert (
            num_batch == len(answer_coordinates) == inputs["input_ids"].shape[0]
        ), "Ensure all inputs have same batch dimension"
        for i in range(num_batch):
            # TODO Add why this if check is necessary
            if len(answer_coordinates[i]) == 0:
                answer_scores.append(None)
            else:
                cell_coords_to_prob = self.tokenizer._get_mean_cell_probs(
                    token_probabilities[i].tolist(),
                    segment_ids[i].tolist(),
                    row_ids[i].tolist(),
                    column_ids[i].tolist(),
                )
                # _get_mean_cell_probs seems to index cells by (col, row). DataFrames are, however, indexed by (row, col).
                all_cell_probabilities = {(row, col): prob for (col, row), prob in cell_coords_to_prob.items()}
                answer_cell_probabilities = [all_cell_probabilities[coord] for coord in answer_coordinates[i]]
                answer_scores.append(np.mean(answer_cell_probabilities))

        return answer_scores

    @staticmethod
    def _aggregate_answers(agg_operator: Literal["COUNT", "SUM", "AVERAGE"], answer_cells: List[str]) -> str:
        if agg_operator == "COUNT":
            return str(len(answer_cells))

        # No aggregation needed as only one cell selected as answer_cells
        if len(answer_cells) == 1:
            return answer_cells[0]
        # Return empty string if model did not select any cell as answer
        if len(answer_cells) == 0:
            return ""

        # Parse answer cells in order to aggregate numerical values
        parsed_answer_cells = [parser.parse(cell) for cell in answer_cells]
        # Check if all cells contain at least one numerical value and that all values share the same unit
        try:
            if all(parsed_answer_cells) and all(
                cell[0].unit.name == parsed_answer_cells[0][0].unit.name for cell in parsed_answer_cells
            ):
                numerical_values = [cell[0].value for cell in parsed_answer_cells]
                unit = parsed_answer_cells[0][0].unit.symbols[0] if parsed_answer_cells[0][0].unit.symbols else ""

                if agg_operator == "SUM":
                    answer_value = sum(numerical_values)
                elif agg_operator == "AVERAGE":
                    answer_value = mean(numerical_values)
                else:
                    raise ValueError("unknown aggregator")

                return f"{answer_value}{' ' + unit if unit else ''}"

        except ValueError as e:
            if "unknown aggregator" in str(e):
                pass

        # Not all selected answer cells contain a numerical value or answer cells don't share the same unit
        return f"{agg_operator} > {', '.join(answer_cells)}"

    def postprocess(self, model_outputs):
        """Modified from HuggingFace"""
        inputs = model_outputs["model_inputs"]
        table = model_outputs["table"]
        outputs = model_outputs["outputs"]
        if self.type == "tapas":
            if self.aggregate:
                logits, logits_agg = outputs[:2]
                copy_logits = logits.clone()
                predictions = self.tokenizer.convert_logits_to_predictions(
                    inputs, copy_logits, logits_agg, cell_classification_threshold=0.5
                )
                answer_coordinates_batch, agg_predictions = predictions
                aggregators = {i: self.model.config.aggregation_labels[pred] for i, pred in enumerate(agg_predictions)}
            else:
                logits = outputs[0]
                copy_logits = logits.clone()
                predictions = self.tokenizer.convert_logits_to_predictions(
                    inputs, copy_logits, cell_classification_threshold=0.5
                )
                answer_coordinates_batch = predictions[0]
                aggregators = {}
            answer_scores = self._calculate_answer_score(logits, inputs, answer_coordinates_batch)
            answers = []
            for index, coordinates in enumerate(answer_coordinates_batch):
                if len(coordinates) != 0:
                    cells = [table.iat[coordinate] for coordinate in coordinates]
                    aggregator = aggregators.get(index, "")  # type: ignore
                    if aggregator == "NONE":
                        answer_str = ", ".join(cells)
                    else:
                        answer_str = self._aggregate_answers(aggregator, cells)
                    answer_offsets = _calculate_answer_offsets(coordinates, table)
                    current_score = answer_scores[index]
                    answer = Answer(
                        answer=answer_str,
                        type="extractive",
                        score=current_score,
                        context=table,
                        offsets_in_document=answer_offsets,
                        offsets_in_context=answer_offsets,
                        meta={
                            "aggregation_operator": aggregator,
                            "answer_cells": [table.iat[coordinate] for coordinate in coordinates],
                        },
                    )
                    answers.append(answer)
                else:
                    # TODO No answer score.
                    #      1) First pass use 1 - (highest answer cell probability). This would only happen if
                    #         highest answer cell probability is lower than 0.5. Has the possibility of returning
                    #         multiple no answers.
                    #      2) Do an aggregation across all documents to only return one no answer. Use logits from all
                    #         documents to calculate the no answer score. Consider if positive answer scores should also
                    #         be rescaled with logits from all documents.
                    answers.append(
                        Answer(
                            answer="",
                            type="extractive",
                            score=0.0,
                            context=None,
                            offsets_in_context=[Span(start=0, end=0)],
                            offsets_in_document=[Span(start=0, end=0)],
                            document_id=None,
                            meta=None,
                        )
                    )
        else:
            raise NotImplementedError("Only TAPAS models are supported")

        # TODO Consider returning logits in addition to answers.
        #      Could maybe use logits to calculate no answer score.
        return answers


class _TapasEncoder:
    def __init__(
        self,
        device: torch.device,
        model_name_or_path: str = "google/tapas-base-finetuned-wtq",
        model_version: Optional[str] = None,
        tokenizer: Optional[str] = None,
        return_no_answer: bool = False,
        max_seq_len: int = 512,
        batch_size: int = 1,
        use_auth_token: Optional[Union[str, bool]] = None,
    ):
        self.model = TapasForQuestionAnswering.from_pretrained(
            model_name_or_path, revision=model_version, use_auth_token=use_auth_token
        )
        if tokenizer is None:
            self.tokenizer = TapasTokenizer.from_pretrained(
                model_name_or_path, use_auth_token=use_auth_token, model_max_length=max_seq_len
            )
        else:
            self.tokenizer = TapasTokenizer.from_pretrained(
                tokenizer, use_auth_token=use_auth_token, model_max_length=max_seq_len
            )
        self.return_no_answer = return_no_answer
        self.max_seq_len = max_seq_len
        self.device = device
        self.pipeline = _TableQuestionAnsweringPipeline(
            task="table-question-answering",
            model=self.model,
            tokenizer=self.tokenizer,
            framework="pt",
            batch_size=batch_size,
            device=self.device,
        )

    def predict(self, query: str, documents: List[Document], top_k: int) -> Dict:
<<<<<<< HEAD
        table_documents = _check_documents(documents)
        if len(table_documents) == 0:
            return {"query": query, "answers": []}

        pipeline_inputs = []
        for document in table_documents:
            table: pd.DataFrame = document.content
            pipeline_inputs.append(
                {"query": query, "table": table, "sequential": False, "padding": True, "truncation": True}
            )
        # TODO Turn pipeline_inputs into a HF Dataset so batching works as expected
        answers = self.pipeline(pipeline_inputs)
        if isinstance(answers[0], list):
            answers = list(itertools.chain.from_iterable(answers))
        for ans, doc in zip(answers, table_documents):
            ans.document_id = doc.id

        # TODO Adding this could cause answers to be an empty list. Check what happens if this occurs.
        # Optionally remove no answers
        if self.return_no_answer is False:
            answers = [ans for ans in answers if not _is_no_answer(ans)]
=======
        answers = []
        table_documents = _check_documents(documents)
        for document in table_documents:
            table: pd.DataFrame = document.content
            table = table.astype(str)
            model_inputs = self.tokenizer(
                table=table, queries=query, max_length=self.max_seq_len, return_tensors="pt", truncation=True
            )
            model_inputs.to(self.device)

            current_answer = self._predict_tapas(model_inputs, document)
            answers.append(current_answer)
>>>>>>> c3a38a59

        answers = sorted(answers, reverse=True)
        results = {"query": query, "answers": answers[:top_k]}
        return results

<<<<<<< HEAD
    def predict_batch(self, queries, documents, top_k):
        # [{"table": table, "query": query}, {"table": table, "query": query}]
=======
    def predict_batch(self, queries: List[str], documents: List[List[Document]], top_k: int):
>>>>>>> c3a38a59
        results: Dict = {"queries": queries, "answers": []}
        for query, docs in zip(queries, documents):
            preds = self.predict(query=query, documents=docs, top_k=top_k)
            results["answers"].append(preds["answers"])
        return results
<<<<<<< HEAD


=======


>>>>>>> c3a38a59
class _TapasScoredEncoder:
    def __init__(
        self,
        device: torch.device,
        model_name_or_path: str = "deepset/tapas-large-nq-hn-reader",
        model_version: Optional[str] = None,
        tokenizer: Optional[str] = None,
        top_k_per_candidate: int = 3,
        return_no_answer: bool = False,
        max_seq_len: int = 256,
        use_auth_token: Optional[Union[str, bool]] = None,
    ):
        self.model = self._TapasForScoredQA.from_pretrained(
            model_name_or_path, revision=model_version, use_auth_token=use_auth_token
        )
        if tokenizer is None:
            self.tokenizer = TapasTokenizer.from_pretrained(
                model_name_or_path, use_auth_token=use_auth_token, model_max_length=max_seq_len
            )
        else:
            self.tokenizer = TapasTokenizer.from_pretrained(
                tokenizer, use_auth_token=use_auth_token, model_max_length=max_seq_len
            )
        self.max_seq_len = max_seq_len
        self.device = device
        self.top_k_per_candidate = top_k_per_candidate
        self.return_no_answer = return_no_answer

    def _predict_tapas_scored(self, inputs: BatchEncoding, document: Document) -> Tuple[List[Answer], float]:
        orig_table: pd.DataFrame = document.content
        string_table = orig_table.astype(str)

        # Forward pass through model
<<<<<<< HEAD
=======
        self.model.eval()
>>>>>>> c3a38a59
        with torch.inference_mode():
            outputs = self.model.tapas(**inputs)
            table_score = self.model.classifier(outputs.pooler_output)

        # Get general table score
        table_score_softmax = torch.nn.functional.softmax(table_score, dim=1)
        table_relevancy_prob = table_score_softmax[0][1].item()
        no_answer_score = table_score_softmax[0][0].item()

        # Get possible answer spans
        token_types = [
            "segment_ids",
            "column_ids",
            "row_ids",
            "prev_labels",
            "column_ranks",
            "inv_column_ranks",
            "numeric_relations",
        ]
        row_ids: List[int] = inputs.token_type_ids[:, :, token_types.index("row_ids")].tolist()[0]
        column_ids: List[int] = inputs.token_type_ids[:, :, token_types.index("column_ids")].tolist()[0]

        possible_answer_spans: List[
            Tuple[int, int, int, int]
        ] = []  # List of tuples: (row_idx, col_idx, start_token, end_token)
        current_start_token_idx = -1
        current_column_id = -1
        for token_idx, (row_id, column_id) in enumerate(zip(row_ids, column_ids)):
            if row_id == 0 or column_id == 0:
                continue
            # Beginning of new cell
            if column_id != current_column_id:
                if current_start_token_idx != -1:
                    possible_answer_spans.append(
                        (
                            row_ids[current_start_token_idx] - 1,
                            column_ids[current_start_token_idx] - 1,
                            current_start_token_idx,
                            token_idx - 1,
                        )
                    )
                current_start_token_idx = token_idx
                current_column_id = column_id
        possible_answer_spans.append(
            (
                row_ids[current_start_token_idx] - 1,
                column_ids[current_start_token_idx] - 1,
                current_start_token_idx,
                len(row_ids) - 1,
            )
        )

        # Concat logits of start token and end token of possible answer spans
        sequence_output = outputs.last_hidden_state
        concatenated_logits = []
        for possible_span in possible_answer_spans:
            start_token_logits = sequence_output[0, possible_span[2], :]
            end_token_logits = sequence_output[0, possible_span[3], :]
            concatenated_logits.append(torch.cat((start_token_logits, end_token_logits)))
        concatenated_logit_tensors = torch.unsqueeze(torch.stack(concatenated_logits), dim=0)

        # Calculate score for each possible span
        span_logits = (
            torch.einsum("bsj,j->bs", concatenated_logit_tensors, self.model.span_output_weights)
            + self.model.span_output_bias
        )
        span_logits_softmax = torch.nn.functional.softmax(span_logits, dim=1)

        top_k_answer_spans = torch.topk(span_logits[0], min(self.top_k_per_candidate, len(possible_answer_spans)))

        answers = []
        for answer_span_idx in top_k_answer_spans.indices:
            current_answer_span = possible_answer_spans[answer_span_idx]
<<<<<<< HEAD
            answer_str = table.iat[current_answer_span[:2]]
            answer_offsets = _calculate_answer_offsets([current_answer_span[:2]], document.content)
=======
            answer_str = string_table.iat[current_answer_span[:2]]
            answer_offsets = _calculate_answer_offsets([current_answer_span[:2]], string_table)
>>>>>>> c3a38a59
            # As the general table score is more important for the final score, it is double weighted.
            current_score = ((2 * table_relevancy_prob) + span_logits_softmax[0, answer_span_idx].item()) / 3

            answers.append(
                Answer(
                    answer=answer_str,
                    type="extractive",
                    score=current_score,
                    context=string_table,
                    offsets_in_document=answer_offsets,
                    offsets_in_context=answer_offsets,
                    document_ids=[document.id],
                    meta={"aggregation_operator": "NONE", "answer_cells": string_table.iat[current_answer_span[:2]]},
                )
            )

        return answers, no_answer_score

    def predict(self, query: str, documents: List[Document], top_k: int) -> Dict:
        answers = []
        no_answer_score = 1.0
        table_documents = _check_documents(documents)
        for document in table_documents:
            table: pd.DataFrame = document.content
<<<<<<< HEAD
=======
            table = table.astype(str)
>>>>>>> c3a38a59
            model_inputs = self.tokenizer(
                table=table, queries=query, max_length=self.max_seq_len, return_tensors="pt", truncation=True
            )
            model_inputs.to(self.device)

            current_answers, current_no_answer_score = self._predict_tapas_scored(model_inputs, document)
            answers.extend(current_answers)
            if current_no_answer_score < no_answer_score:
                no_answer_score = current_no_answer_score

        if self.return_no_answer:
            answers.append(
                Answer(
                    answer="",
                    type="extractive",
                    score=no_answer_score,
                    context=None,
                    offsets_in_context=[Span(start=0, end=0)],
                    offsets_in_document=[Span(start=0, end=0)],
                    document_ids=None,
                    meta=None,
                )
            )

        answers = sorted(answers, reverse=True)
        results = {"query": query, "answers": answers[:top_k]}
        return results

    def predict_batch(self, queries: List[str], documents: List[List[Document]], top_k: int):
        results: Dict = {"queries": queries, "answers": []}
        for query, docs in zip(queries, documents):
            preds = self.predict(query=query, documents=docs, top_k=top_k)
            results["answers"].append(preds["answers"])
        return results

    class _TapasForScoredQA(TapasPreTrainedModel):
        def __init__(self, config):
            super().__init__(config)

            # base model
            self.tapas = TapasModel(config)

            # dropout (only used when training)
            self.dropout = torch.nn.Dropout(config.hidden_dropout_prob)

            # answer selection head
            self.span_output_weights = torch.nn.Parameter(torch.zeros(2 * config.hidden_size))
            self.span_output_bias = torch.nn.Parameter(torch.zeros([]))

            # table scoring head
            self.classifier = torch.nn.Linear(config.hidden_size, 2)

            # Initialize weights
            self.init_weights()


class RCIReader(BaseReader):
    """
    Table Reader model based on Glass et al. (2021)'s Row-Column-Intersection model.
    See the original paper for more details:
    Glass, Michael, et al. (2021): "Capturing Row and Column Semantics in Transformer Based Question Answering over Tables"
    (https://aclanthology.org/2021.naacl-main.96/)
    Each row and each column is given a score with regard to the query by two separate models. The score of each cell
    is then calculated as the sum of the corresponding row score and column score. Accordingly, the predicted answer is
    the cell with the highest score.
    Pros and Cons of RCIReader compared to TableReader:
    + Provides meaningful confidence scores
    + Allows larger tables as input
    - Does not support aggregation over table cells
    - Slower
    """

    def __init__(
        self,
        row_model_name_or_path: str = "michaelrglass/albert-base-rci-wikisql-row",
        column_model_name_or_path: str = "michaelrglass/albert-base-rci-wikisql-col",
        row_model_version: Optional[str] = None,
        column_model_version: Optional[str] = None,
        row_tokenizer: Optional[str] = None,
        column_tokenizer: Optional[str] = None,
        use_gpu: bool = True,
        top_k: int = 10,
        max_seq_len: int = 256,
        use_auth_token: Optional[Union[str, bool]] = None,
    ):
        """
        Load an RCI model from Transformers.
        Available models include:
        - ``'michaelrglass/albert-base-rci-wikisql-row'`` + ``'michaelrglass/albert-base-rci-wikisql-col'``
        - ``'michaelrglass/albert-base-rci-wtq-row'`` + ``'michaelrglass/albert-base-rci-wtq-col'``
        :param row_model_name_or_path: Directory of a saved row scoring model or the name of a public model
        :param column_model_name_or_path: Directory of a saved column scoring model or the name of a public model
        :param row_model_version: The version of row model to use from the HuggingFace model hub.
                                  Can be tag name, branch name, or commit hash.
        :param column_model_version: The version of column model to use from the HuggingFace model hub.
                                     Can be tag name, branch name, or commit hash.
        :param row_tokenizer: Name of the tokenizer for the row model (usually the same as model)
        :param column_tokenizer: Name of the tokenizer for the column model (usually the same as model)
        :param use_gpu: Whether to use GPU or CPU. Falls back on CPU if no GPU is available.
        :param top_k: The maximum number of answers to return
        :param max_seq_len: Max sequence length of one input table for the model. If the number of tokens of
                            query + table exceed max_seq_len, the table will be truncated by removing rows until the
                            input size fits the model.
        :param use_auth_token:  The API token used to download private models from Huggingface.
                                If this parameter is set to `True`, then the token generated when running
                                `transformers-cli login` (stored in ~/.huggingface) will be used.
                                Additional information can be found here
                                https://huggingface.co/transformers/main_classes/model.html#transformers.PreTrainedModel.from_pretrained
        """
        super().__init__()

        self.devices, _ = initialize_device_settings(use_cuda=use_gpu, multi_gpu=False)
        if len(self.devices) > 1:
            logger.warning(
                "Multiple devices are not supported in %s inference, using the first device %s.",
                self.__class__.__name__,
                self.devices[0],
            )

        self.row_model = AutoModelForSequenceClassification.from_pretrained(
            row_model_name_or_path, revision=row_model_version, use_auth_token=use_auth_token
        )
        self.column_model = AutoModelForSequenceClassification.from_pretrained(
            row_model_name_or_path, revision=column_model_version, use_auth_token=use_auth_token
        )
        self.row_model.to(str(self.devices[0]))
        self.column_model.to(str(self.devices[0]))

        if row_tokenizer is None:
            try:
                self.row_tokenizer = AutoTokenizer.from_pretrained(
                    row_model_name_or_path, use_auth_token=use_auth_token
                )
            # The existing RCI models on the model hub don't come with tokenizer vocab files.
            except TypeError:
                self.row_tokenizer = AutoTokenizer.from_pretrained("albert-base-v2", use_auth_token=use_auth_token)
        else:
            self.row_tokenizer = AutoTokenizer.from_pretrained(row_tokenizer, use_auth_token=use_auth_token)

        if column_tokenizer is None:
            try:
                self.column_tokenizer = AutoTokenizer.from_pretrained(
                    column_model_name_or_path, use_auth_token=use_auth_token
                )
            # The existing RCI models on the model hub don't come with tokenizer vocab files.
            except TypeError:
                self.column_tokenizer = AutoTokenizer.from_pretrained("albert-base-v2", use_auth_token=use_auth_token)
        else:
            self.column_tokenizer = AutoTokenizer.from_pretrained(column_tokenizer, use_auth_token=use_auth_token)

        self.top_k = top_k
        self.max_seq_len = max_seq_len
        self.return_no_answers = False

    def predict(self, query: str, documents: List[Document], top_k: Optional[int] = None) -> Dict:
        """
        Use loaded RCI models to find answers for a query in the supplied list of Documents
        of content_type ``'table'``.
        Returns dictionary containing query and list of Answer objects sorted by (desc.) score.
        The existing RCI models on the HF model hub don"t allow aggregation, therefore, the answer will always be
        composed of a single cell.
        :param query: Query string
        :param documents: List of Document in which to search for the answer. Documents should be
                          of content_type ``'table'``.
        :param top_k: The maximum number of answers to return
        :return: Dict containing query and answers
        """
        if top_k is None:
            top_k = self.top_k

        answers = []
        table_documents = _check_documents(documents)
        for document in table_documents:
            # Create row and column representations
            table: pd.DataFrame = document.content
<<<<<<< HEAD
            table = table.astype(str)
            row_reps, column_reps = self._create_row_column_representations(table)
=======
            string_table = table.astype(str)
            row_reps, column_reps = self._create_row_column_representations(string_table)
>>>>>>> c3a38a59

            # Get row logits
            row_inputs = self.row_tokenizer(
                [(query, row_rep) for row_rep in row_reps],
                max_length=self.max_seq_len,
                return_tensors="pt",
                add_special_tokens=True,
                truncation=True,
                padding=True,
            )
            row_inputs.to(self.devices[0])
<<<<<<< HEAD
=======
            self.row_model.eval()
>>>>>>> c3a38a59
            with torch.inference_mode():
                row_outputs = self.row_model(**row_inputs)
            row_logits = row_outputs[0].detach().cpu().numpy()[:, 1]

            # Get column logits
            column_inputs = self.column_tokenizer(
                [(query, column_rep) for column_rep in column_reps],
                max_length=self.max_seq_len,
                return_tensors="pt",
                add_special_tokens=True,
                truncation=True,
                padding=True,
            )
            column_inputs.to(self.devices[0])
<<<<<<< HEAD
=======
            self.column_model.eval()
>>>>>>> c3a38a59
            with torch.inference_mode():
                column_outputs = self.column_model(**column_inputs)
            column_logits = column_outputs[0].detach().cpu().numpy()[:, 1]

            # Calculate cell scores
            current_answers: List[Answer] = []
            cell_scores_table: List[List[float]] = []
            for row_idx, row_score in enumerate(row_logits):
                cell_scores_table.append([])
                for col_idx, col_score in enumerate(column_logits):
                    current_cell_score = float(row_score + col_score)
                    cell_scores_table[-1].append(current_cell_score)

                    answer_str = string_table.iloc[row_idx, col_idx]
                    answer_offsets = self._calculate_answer_offsets(row_idx, col_idx, string_table)
                    current_answers.append(
                        Answer(
                            answer=answer_str,
                            type="extractive",
                            score=current_cell_score,
                            context=string_table,
                            offsets_in_document=[answer_offsets],
                            offsets_in_context=[answer_offsets],
                            document_ids=[document.id],
                        )
                    )

            # Add cell scores to Answers' meta to be able to use as heatmap
            for answer in current_answers:
                answer.meta = {"table_scores": cell_scores_table}
            answers.extend(current_answers)

        # Sort answers by score and select top-k answers
        answers = sorted(answers, reverse=True)
        answers = answers[:top_k]

        results = {"query": query, "answers": answers}

        return results

    @staticmethod
    def _create_row_column_representations(table: pd.DataFrame) -> Tuple[List[str], List[str]]:
        row_reps = []
        column_reps = []
        columns = table.columns

        for _, row in table.iterrows():
            current_row_rep = " * ".join([header + " : " + cell for header, cell in zip(columns, row)])
            row_reps.append(current_row_rep)

        for col_name in columns:
            current_column_rep = f"{col_name} * "
            current_column_rep += " * ".join(table[col_name])
            column_reps.append(current_column_rep)

        return row_reps, column_reps

    @staticmethod
    def _calculate_answer_offsets(row_idx, column_index, table) -> Span:
        _, n_columns = table.shape
        answer_cell_offset = (row_idx * n_columns) + column_index

        return Span(start=answer_cell_offset, end=answer_cell_offset + 1)

    def predict_batch(
        self,
        queries: List[str],
        documents: Union[List[Document], List[List[Document]]],
        top_k: Optional[int] = None,
        batch_size: Optional[int] = None,
    ):
        if top_k is None:
            top_k = self.top_k

        single_doc_list = bool(len(documents) > 0 and isinstance(documents[0], Document))
<<<<<<< HEAD

        inputs = _flatten_inputs(queries, documents)

=======

        inputs = _flatten_inputs(queries, documents)

>>>>>>> c3a38a59
        results: Dict[str, List] = {"queries": inputs["queries"], "answers": []}
        for query, docs in zip(inputs["queries"], inputs["docs"]):
            preds = self.predict(query=query, documents=docs, top_k=top_k)
            results["answers"].append(preds["answers"])

        # Group answers by question in case of multiple queries and single doc list
        if single_doc_list and len(queries) > 1:
            num_docs_per_query = int(len(results["answers"]) / len(queries))
            answers = []
            for i in range(0, len(results["answers"]), num_docs_per_query):
                answer_group = results["answers"][i : i + num_docs_per_query]
                answers.append(answer_group)
            results["answers"] = answers

        return results


<<<<<<< HEAD
def _is_no_answer(answer: Answer):
    """Used to check if an `answer` is a no answer"""
    if answer.answer == "" and answer.offsets_in_document[0].start == 0 and answer.offsets_in_document[1].start:
        return True
    else:
        return False


def _calculate_answer_offsets(answer_coordinates: List[Tuple[int, int]], table: pd.DataFrame) -> List[Span]:
    """
    Calculates the answer cell offsets of the linearized table based on the answer cell coordinates.
=======
def _calculate_answer_offsets(answer_coordinates: List[Tuple[int, int]], table: pd.DataFrame) -> List[Span]:
    """
    Calculates the answer cell offsets of the linearized table based on the answer cell coordinates.

>>>>>>> c3a38a59
    :param answer_coordinates: List of answer coordinates.
    :param table: Table containing the answers in answer coordinates.
    """
    answer_offsets = []
<<<<<<< HEAD
    n_rows, n_columns = table.shape
=======
    _, n_columns = table.shape
>>>>>>> c3a38a59
    for coord in answer_coordinates:
        answer_cell_offset = (coord[0] * n_columns) + coord[1]
        answer_offsets.append(Span(start=answer_cell_offset, end=answer_cell_offset + 1))
    return answer_offsets


def _check_documents(documents: List[Document]) -> List[Document]:
    """
    Check that the content type of all `documents` is of type 'table' otherwise remove that document from the list.
<<<<<<< HEAD
=======

>>>>>>> c3a38a59
    :param documents: List of documents to be checked.
    """
    table_documents = []
    for document in documents:
        if document.content_type != "table":
            logger.warning("Skipping document with id '%s' in TableReader as it is not of type table.", document.id)
            continue

        table: pd.DataFrame = document.content
        if table.shape[0] == 0:
            logger.warning(
                "Skipping document with id '%s' in TableReader as it does not contain any rows.", document.id
            )
            continue

        table_documents.append(document)
    return table_documents


def _flatten_inputs(queries: List[str], documents: Union[List[Document], List[List[Document]]]) -> Dict[str, List]:
    """Flatten (and copy) the queries and documents into lists of equal length.
<<<<<<< HEAD
=======

>>>>>>> c3a38a59
    - If you provide a list containing a single query...
        - ... and a single list of Documents, the query will be applied to each Document individually.
        - ... and a list of lists of Documents, the query will be applied to each list of Documents and the Answers
          will be aggregated per Document list.
<<<<<<< HEAD
=======

>>>>>>> c3a38a59
    - If you provide a list of multiple queries...
        - ... and a single list of Documents, each query will be applied to each Document individually.
        - ... and a list of lists of Documents, each query will be applied to its corresponding list of Documents
          and the Answers will be aggregated per query-Document pair.
<<<<<<< HEAD
=======

>>>>>>> c3a38a59
    :param queries: Single query string or list of queries.
    :param documents: Single list of Documents or list of lists of Documents in which to search for the answers.
                      Documents should be of content_type ``'table'``.
    """
    # Docs case 1: single list of Documents -> apply each query to all Documents
    inputs: Dict[str, List] = {"queries": [], "docs": []}
    if len(documents) > 0 and isinstance(documents[0], Document):
        for query in queries:
            for doc in documents:
                if not isinstance(doc, Document):
                    raise HaystackError(f"doc was of type {type(doc)}, but expected a Document.")
                inputs["queries"].append(query)
                inputs["docs"].append([doc])

    # Docs case 2: list of lists of Documents -> apply each query to corresponding list of Documents, if queries
    # contains only one query, apply it to each list of Documents
    elif len(documents) > 0 and isinstance(documents[0], list):
        total_queries = queries.copy()
        if len(total_queries) == 1:
            total_queries = queries * len(documents)
        if len(total_queries) != len(documents):
            raise HaystackError("Number of queries must be equal to number of provided Document lists.")
        for query, cur_docs in zip(total_queries, documents):
            if not isinstance(cur_docs, list):
                raise HaystackError(f"cur_docs was of type {type(cur_docs)}, but expected a list of Documents.")
            inputs["queries"].append(query)
            inputs["docs"].append(cur_docs)
    return inputs<|MERGE_RESOLUTION|>--- conflicted
+++ resolved
@@ -75,10 +75,12 @@
         """
         Load a TableQA model from Transformers.
         Available models include:
+
         - ``'google/tapas-base-finetuned-wtq`'``
         - ``'google/tapas-base-finetuned-wikisql-supervised``'
         - ``'deepset/tapas-large-nq-hn-reader'``
         - ``'deepset/tapas-large-nq-reader'``
+
         See https://huggingface.co/models?pipeline_tag=table-question-answering
         for full list of available TableQA models.
 
@@ -229,7 +231,6 @@
         return results
 
 
-<<<<<<< HEAD
 class _TableQuestionAnsweringPipeline(TableQuestionAnsweringPipeline):
     def _calculate_answer_score(
         self,
@@ -243,92 +244,6 @@
         else:
             token_probabilities = torch.sigmoid(logits) * inputs["attention_mask"]
 
-=======
-class _TapasEncoder:
-    def __init__(
-        self,
-        device: torch.device,
-        model_name_or_path: str = "google/tapas-base-finetuned-wtq",
-        model_version: Optional[str] = None,
-        tokenizer: Optional[str] = None,
-        max_seq_len: int = 256,
-        use_auth_token: Optional[Union[str, bool]] = None,
-    ):
-        self.model = TapasForQuestionAnswering.from_pretrained(
-            model_name_or_path, revision=model_version, use_auth_token=use_auth_token
-        )
-        if tokenizer is None:
-            self.tokenizer = TapasTokenizer.from_pretrained(model_name_or_path, use_auth_token=use_auth_token)
-        else:
-            self.tokenizer = TapasTokenizer.from_pretrained(tokenizer, use_auth_token=use_auth_token)
-        self.max_seq_len = max_seq_len
-        self.device = device
-
-    def _predict_tapas(self, inputs: BatchEncoding, document: Document) -> Answer:
-        orig_table: pd.DataFrame = document.content
-        string_table = orig_table.astype(str)
-
-        # Forward query and table through model and convert logits to predictions
-        self.model.eval()
-        with torch.inference_mode():
-            outputs = self.model(**inputs)
-
-        inputs.to("cpu")
-        outputs_logits = outputs.logits.cpu()
-
-        if self.model.config.num_aggregation_labels > 0:
-            aggregation_logits = outputs.logits_aggregation.cpu()
-            predicted_answer_coordinates, predicted_aggregation_indices = self.tokenizer.convert_logits_to_predictions(
-                inputs, outputs_logits, logits_agg=aggregation_logits, cell_classification_threshold=0.5
-            )
-        else:
-            predicted_answer_coordinates = self.tokenizer.convert_logits_to_predictions(
-                inputs, outputs_logits, logits_agg=None, cell_classification_threshold=0.5
-            )
-
-        # Get cell values
-        current_answer_coordinates = predicted_answer_coordinates[0]
-        current_answer_cells = []
-        for coordinate in current_answer_coordinates:
-            current_answer_cells.append(string_table.iat[coordinate])
-
-        # Get aggregation operator
-        if self.model.config.aggregation_labels is not None:
-            current_aggregation_operator = self.model.config.aggregation_labels[predicted_aggregation_indices[0]]
-        else:
-            current_aggregation_operator = "NONE"
-
-        # Calculate answer score
-        current_score = self._calculate_answer_score(outputs_logits, inputs, current_answer_coordinates)
-
-        if current_aggregation_operator == "NONE":
-            answer_str = ", ".join(current_answer_cells)
-        else:
-            answer_str = self._aggregate_answers(current_aggregation_operator, current_answer_cells)
-
-        answer_offsets = _calculate_answer_offsets(current_answer_coordinates, string_table)
-
-        answer = Answer(
-            answer=answer_str,
-            type="extractive",
-            score=current_score,
-            context=string_table,
-            offsets_in_document=answer_offsets,
-            offsets_in_context=answer_offsets,
-            document_ids=[document.id],
-            meta={"aggregation_operator": current_aggregation_operator, "answer_cells": current_answer_cells},
-        )
-        return answer
-
-    def _calculate_answer_score(
-        self, logits: torch.Tensor, inputs: BatchEncoding, answer_coordinates: List[Tuple[int, int]]
-    ) -> float:
-        # Calculate answer score
-        # Values over 88.72284 will overflow when passed through exponential, so logits are truncated.
-        truncated_logits = logits.clone()
-        truncated_logits[truncated_logits < -88.7] = -88.7
-        token_probabilities = 1 / (1 + np.exp(-truncated_logits)) * inputs.attention_mask
->>>>>>> c3a38a59
         token_types = [
             "segment_ids",
             "column_ids",
@@ -514,7 +429,6 @@
         )
 
     def predict(self, query: str, documents: List[Document], top_k: int) -> Dict:
-<<<<<<< HEAD
         table_documents = _check_documents(documents)
         if len(table_documents) == 0:
             return {"query": query, "answers": []}
@@ -522,6 +436,7 @@
         pipeline_inputs = []
         for document in table_documents:
             table: pd.DataFrame = document.content
+            table = table.astype(str)
             pipeline_inputs.append(
                 {"query": query, "table": table, "sequential": False, "padding": True, "truncation": True}
             )
@@ -536,43 +451,20 @@
         # Optionally remove no answers
         if self.return_no_answer is False:
             answers = [ans for ans in answers if not _is_no_answer(ans)]
-=======
-        answers = []
-        table_documents = _check_documents(documents)
-        for document in table_documents:
-            table: pd.DataFrame = document.content
-            table = table.astype(str)
-            model_inputs = self.tokenizer(
-                table=table, queries=query, max_length=self.max_seq_len, return_tensors="pt", truncation=True
-            )
-            model_inputs.to(self.device)
-
-            current_answer = self._predict_tapas(model_inputs, document)
-            answers.append(current_answer)
->>>>>>> c3a38a59
 
         answers = sorted(answers, reverse=True)
         results = {"query": query, "answers": answers[:top_k]}
         return results
 
-<<<<<<< HEAD
     def predict_batch(self, queries, documents, top_k):
         # [{"table": table, "query": query}, {"table": table, "query": query}]
-=======
-    def predict_batch(self, queries: List[str], documents: List[List[Document]], top_k: int):
->>>>>>> c3a38a59
         results: Dict = {"queries": queries, "answers": []}
         for query, docs in zip(queries, documents):
             preds = self.predict(query=query, documents=docs, top_k=top_k)
             results["answers"].append(preds["answers"])
         return results
-<<<<<<< HEAD
-
-
-=======
-
-
->>>>>>> c3a38a59
+
+
 class _TapasScoredEncoder:
     def __init__(
         self,
@@ -606,10 +498,7 @@
         string_table = orig_table.astype(str)
 
         # Forward pass through model
-<<<<<<< HEAD
-=======
         self.model.eval()
->>>>>>> c3a38a59
         with torch.inference_mode():
             outputs = self.model.tapas(**inputs)
             table_score = self.model.classifier(outputs.pooler_output)
@@ -683,13 +572,8 @@
         answers = []
         for answer_span_idx in top_k_answer_spans.indices:
             current_answer_span = possible_answer_spans[answer_span_idx]
-<<<<<<< HEAD
-            answer_str = table.iat[current_answer_span[:2]]
-            answer_offsets = _calculate_answer_offsets([current_answer_span[:2]], document.content)
-=======
             answer_str = string_table.iat[current_answer_span[:2]]
             answer_offsets = _calculate_answer_offsets([current_answer_span[:2]], string_table)
->>>>>>> c3a38a59
             # As the general table score is more important for the final score, it is double weighted.
             current_score = ((2 * table_relevancy_prob) + span_logits_softmax[0, answer_span_idx].item()) / 3
 
@@ -714,10 +598,7 @@
         table_documents = _check_documents(documents)
         for document in table_documents:
             table: pd.DataFrame = document.content
-<<<<<<< HEAD
-=======
             table = table.astype(str)
->>>>>>> c3a38a59
             model_inputs = self.tokenizer(
                 table=table, queries=query, max_length=self.max_seq_len, return_tensors="pt", truncation=True
             )
@@ -780,9 +661,11 @@
     See the original paper for more details:
     Glass, Michael, et al. (2021): "Capturing Row and Column Semantics in Transformer Based Question Answering over Tables"
     (https://aclanthology.org/2021.naacl-main.96/)
+
     Each row and each column is given a score with regard to the query by two separate models. The score of each cell
     is then calculated as the sum of the corresponding row score and column score. Accordingly, the predicted answer is
     the cell with the highest score.
+
     Pros and Cons of RCIReader compared to TableReader:
     + Provides meaningful confidence scores
     + Allows larger tables as input
@@ -806,8 +689,12 @@
         """
         Load an RCI model from Transformers.
         Available models include:
+
         - ``'michaelrglass/albert-base-rci-wikisql-row'`` + ``'michaelrglass/albert-base-rci-wikisql-col'``
         - ``'michaelrglass/albert-base-rci-wtq-row'`` + ``'michaelrglass/albert-base-rci-wtq-col'``
+
+
+
         :param row_model_name_or_path: Directory of a saved row scoring model or the name of a public model
         :param column_model_name_or_path: Directory of a saved column scoring model or the name of a public model
         :param row_model_version: The version of row model to use from the HuggingFace model hub.
@@ -876,9 +763,11 @@
         """
         Use loaded RCI models to find answers for a query in the supplied list of Documents
         of content_type ``'table'``.
+
         Returns dictionary containing query and list of Answer objects sorted by (desc.) score.
         The existing RCI models on the HF model hub don"t allow aggregation, therefore, the answer will always be
         composed of a single cell.
+
         :param query: Query string
         :param documents: List of Document in which to search for the answer. Documents should be
                           of content_type ``'table'``.
@@ -893,13 +782,8 @@
         for document in table_documents:
             # Create row and column representations
             table: pd.DataFrame = document.content
-<<<<<<< HEAD
-            table = table.astype(str)
-            row_reps, column_reps = self._create_row_column_representations(table)
-=======
             string_table = table.astype(str)
             row_reps, column_reps = self._create_row_column_representations(string_table)
->>>>>>> c3a38a59
 
             # Get row logits
             row_inputs = self.row_tokenizer(
@@ -911,10 +795,7 @@
                 padding=True,
             )
             row_inputs.to(self.devices[0])
-<<<<<<< HEAD
-=======
             self.row_model.eval()
->>>>>>> c3a38a59
             with torch.inference_mode():
                 row_outputs = self.row_model(**row_inputs)
             row_logits = row_outputs[0].detach().cpu().numpy()[:, 1]
@@ -929,10 +810,7 @@
                 padding=True,
             )
             column_inputs.to(self.devices[0])
-<<<<<<< HEAD
-=======
             self.column_model.eval()
->>>>>>> c3a38a59
             with torch.inference_mode():
                 column_outputs = self.column_model(**column_inputs)
             column_logits = column_outputs[0].detach().cpu().numpy()[:, 1]
@@ -1008,15 +886,9 @@
             top_k = self.top_k
 
         single_doc_list = bool(len(documents) > 0 and isinstance(documents[0], Document))
-<<<<<<< HEAD
 
         inputs = _flatten_inputs(queries, documents)
 
-=======
-
-        inputs = _flatten_inputs(queries, documents)
-
->>>>>>> c3a38a59
         results: Dict[str, List] = {"queries": inputs["queries"], "answers": []}
         for query, docs in zip(inputs["queries"], inputs["docs"]):
             preds = self.predict(query=query, documents=docs, top_k=top_k)
@@ -1034,7 +906,6 @@
         return results
 
 
-<<<<<<< HEAD
 def _is_no_answer(answer: Answer):
     """Used to check if an `answer` is a no answer"""
     if answer.answer == "" and answer.offsets_in_document[0].start == 0 and answer.offsets_in_document[1].start:
@@ -1046,21 +917,12 @@
 def _calculate_answer_offsets(answer_coordinates: List[Tuple[int, int]], table: pd.DataFrame) -> List[Span]:
     """
     Calculates the answer cell offsets of the linearized table based on the answer cell coordinates.
-=======
-def _calculate_answer_offsets(answer_coordinates: List[Tuple[int, int]], table: pd.DataFrame) -> List[Span]:
-    """
-    Calculates the answer cell offsets of the linearized table based on the answer cell coordinates.
-
->>>>>>> c3a38a59
+
     :param answer_coordinates: List of answer coordinates.
     :param table: Table containing the answers in answer coordinates.
     """
     answer_offsets = []
-<<<<<<< HEAD
-    n_rows, n_columns = table.shape
-=======
     _, n_columns = table.shape
->>>>>>> c3a38a59
     for coord in answer_coordinates:
         answer_cell_offset = (coord[0] * n_columns) + coord[1]
         answer_offsets.append(Span(start=answer_cell_offset, end=answer_cell_offset + 1))
@@ -1070,10 +932,7 @@
 def _check_documents(documents: List[Document]) -> List[Document]:
     """
     Check that the content type of all `documents` is of type 'table' otherwise remove that document from the list.
-<<<<<<< HEAD
-=======
-
->>>>>>> c3a38a59
+
     :param documents: List of documents to be checked.
     """
     table_documents = []
@@ -1095,26 +954,17 @@
 
 def _flatten_inputs(queries: List[str], documents: Union[List[Document], List[List[Document]]]) -> Dict[str, List]:
     """Flatten (and copy) the queries and documents into lists of equal length.
-<<<<<<< HEAD
-=======
-
->>>>>>> c3a38a59
+
     - If you provide a list containing a single query...
         - ... and a single list of Documents, the query will be applied to each Document individually.
         - ... and a list of lists of Documents, the query will be applied to each list of Documents and the Answers
           will be aggregated per Document list.
-<<<<<<< HEAD
-=======
-
->>>>>>> c3a38a59
+
     - If you provide a list of multiple queries...
         - ... and a single list of Documents, each query will be applied to each Document individually.
         - ... and a list of lists of Documents, each query will be applied to its corresponding list of Documents
           and the Answers will be aggregated per query-Document pair.
-<<<<<<< HEAD
-=======
-
->>>>>>> c3a38a59
+
     :param queries: Single query string or list of queries.
     :param documents: Single list of Documents or list of lists of Documents in which to search for the answers.
                       Documents should be of content_type ``'table'``.
